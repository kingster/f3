--- conflicted
+++ resolved
@@ -23,13 +23,4 @@
 
 rm -f $full_path && link_into_gopath
 
-<<<<<<< HEAD
-# vim: set syntax=sh:
-=======
-pushd $project_root &>/dev/null
-# fix go get for gopkg.in, see https://github.com/alecthomas/kingpin/issues/174
-git config http.https://gopkg.in.followRedirects && GOPATH=$project_root/.go go get -d -v ./...
-popd &>/dev/null
-
-# vim: set syntax=sh
->>>>>>> 0e8c1b15
+# vim: set syntax=sh: